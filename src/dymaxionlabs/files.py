import mimetypes
import io
import os
<<<<<<< HEAD
import requests
=======
import urllib3
from dymaxionlabs.utils import get_api_url, get_api_key, get_project_id, raise_error
>>>>>>> f079af13

from .utils import fetch_from_list_request, request
from .upload import CustomResumableUpload

MIN_SIZE_RESUMABLE_UPLOAD = 1024 * 1024  #1MB
DEFAULT_CHUNK_SIZE = 1024 * 1024  #1MB


class File:
    base_path = '/storage'

    def __init__(self, name, path, metadata, **extra_attributes):
        """The File class represents files stored in Dymaxion Labs.

        Files are owned by the authenticated user.

        Args:
            name: file name
            path: file path
            metadata: file metadata
            extra_attributes: extra attributes from API endpoint

        """
        self.name = name
        self.path = path
        self.metadata = metadata
        self.tiling_job = None
        self.extra_attributes = extra_attributes

    @classmethod
    def all(cls, path="*"):
        """Get all File in +path+"""
        response = request(
            'get', '/storage/files/?path={path}'.format(
                path=requests.utils.quote(path)))
        return [File(**attrs) for attrs in response]

    @classmethod
    def get(cls, path):
        """Get a specific File in +path+"""
        attrs = request(
            'get', '{base_path}/file/?path={path}'.format(
                base_path=cls.base_path, path=requests.utils.quote(path)))
        return File(**attrs['detail'])

    def delete(self):
        """Delete file"""
        request(
            'delete',
            '{base_path}/file/?path={path}'.format(base_path=self.base_path,
                                                   path=requests.utils.quote(
                                                       self.path)))
        return True

    @classmethod
    def _resumable_url(cls, storage_path, size):
        url_path = '{base_path}/create-resumable-upload/?path={path}&size={size}'.format(
            base_path=cls.base_path,
            path=requests.utils.quote(storage_path),
            size=size)
        response = request('post', url_path)
        return response

    @classmethod
    def _resumable_upload(cls, input_path, storage_path, chunk_size):
        chunk_size = DEFAULT_CHUNK_SIZE if chunk_size is None else DEFAULT_CHUNK_SIZE * chunk_size
        total_size = os.path.getsize(input_path)
        f = open(input_path, "rb")
        stream = io.BytesIO(f.read())
        metadata = {u'name': os.path.basename(input_path)}
        res = cls._resumable_url(storage_path, os.path.getsize(input_path))
        upload = CustomResumableUpload(res['session_url'], chunk_size)
        upload.initiate(
            stream,
            metadata,
            mimetypes.MimeTypes().guess_type(input_path)[0],
            res['session_url'],
        )
        print("Uploaded 0 %", end='\r', flush=True)
        while (not upload.finished):
            upload.transmit_next_chunk()
            print("Uploaded {} %".format(
                int(upload.bytes_uploaded * 100 / total_size)),
                  end='\r',
                  flush=True)
        print("")
        return cls.get(storage_path)

    @classmethod
    def _upload(cls, input_path, storage_path):
        print("Uploaded 0 %", end='\r', flush=True)
        filename = os.path.basename(input_path)
        with open(input_path, 'rb') as fp:
            data = fp.read()
        path = '{base_path}/upload/'.format(base_path=cls.base_path)
        response = request(
            'post',
            path,
            body={'path': storage_path},
            files={'file': data},
        )
        print("Uploaded 100 %")
        return File(**response['detail'])

    @classmethod
    def upload(cls, input_path, storage_path="", chunk_size=None):
        """Upload a file to storage

<<<<<<< HEAD
        Args:
            input_path -- path to local file
            storage_path -- destination path
            chunk_size -- size [MB] of chunks for resumable uploading

        Raises:
            FileNotFoundError: Path
        """
        print("Uploading {}...".format(os.path.basename(input_path)))
        if storage_path.strip() == "" or list(storage_path).pop() == "/":
            storage_path = "".join(
                [storage_path, os.path.basename(input_path)])
        if (os.path.getsize(input_path) > MIN_SIZE_RESUMABLE_UPLOAD):
            file = cls._resumable_upload(input_path, storage_path, chunk_size)
        else:
            file = cls._upload(input_path, storage_path)
        return file

    def download(self, output_dir="."):
=======
    def download(self, output_dir):
>>>>>>> f079af13
        """Download file and save it to +output_dir+

        If +output_dir+ does not exist, it will be created.

        Args:
            output_dir: path to store file
        """
        if not os.path.exists(output_dir):
            os.makedirs(output_dir)
        path = '{base_path}/download/?path={path}'.format(
            base_path=self.base_path, path=requests.utils.quote(self.path))
        content = request('get', path, binary=True, parse_response=False)
        output_file = os.path.join(output_dir, self.name)
        with open(output_file, 'wb') as f:
            f.write(content)

    def tiling(self, output_path, tile_size=500):
        """Tiling

        This function will start a tiling job over the specified file.
        You can set the +tile_size+ that you want for the output tiles and
        the +output_path+ for the path where the tiles will be storage

        Args:
            output_path: storage folder
            tile_size: tile size

        Returns:
            Returns a Task with info about the new tailing job
        """
        if not output_path:
            raise RuntimeError("Output path can not be null")
        from .tasks import Task
        response = request('post',
                           '/estimators/start_tiling_job/',
                           body={
                               'path': self.path,
                               'output_path': output_path,
                               'tile_size': tile_size,
                           })
        self.tiling_job = Task._from_attributes(response['detail'])
        return self.tiling_job

    def __repr__(self):
<<<<<<< HEAD
        return "<File name={name!r}".format(name=self.name)
=======
        return "<dymaxionlabs.file.File name=\"{name}\"".format(name=self.name)


def upload(filename):
    """Upload a file named +filename+

    Args:
        filename -- path to local file

    Returns:
        Returns the detail of the object that was created in DymaxionLabs's server

    Raises:
        FileExistsError: The filename argument does not correspond to an existing file
    """
    if os.path.isfile(filename) and os.access(filename, os.R_OK):
        http = urllib3.PoolManager()
        headers = {
            'Authorization': 'Api-Key {}'.format(get_api_key()),
            'Accept-Language': 'es',
            'Content-Type': mimetypes.MimeTypes().guess_type(filename)[0]
        }
        upload_url = DYM_UPLOAD_FILE.format(
            file_name=os.path.basename(filename),
            project_uuid=get_project_id())
        url = '{url}{path}'.format(url=get_api_url(), path=upload_url)
        with open(filename, 'rb') as fp:
            file_data = fp.read()
        r = http.request('POST', url, body=file_data, headers=headers)
        if r.status == 200:
            return json.loads(r.data.decode('utf8'))['detail']
        else:
            raise_error(r.status)
    else:
        raise FileExistsError


def download(filename, output_dir="."):
    """Download a file named +filename+ to +output_dir+

    If the output directory does not exist it will be created.

    Args:
        filename: image name
        output_dir: local destination to store the image
    """
    if not os.path.exists(output_dir):
        os.makedirs(output_dir)
    headers = {
        'Authorization': 'Api-Key {}'.format(get_api_key()),
        'Accept-Language': 'es'
    }
    download_url = DYM_DOWNLOAD_FILE.format(
        file_name=os.path.basename(filename), project_uuid=get_project_id())
    url = '{url}{path}'.format(url=get_api_url(), path=download_url)
    r = requests.get(url, headers=headers)
    if r.status_code == 200:
        output_file = os.path.sep.join([output_dir, filename])
        with open(output_file, 'wb') as f:
            f.write(r.content)
    else:
        raise_error(r.status_code)
>>>>>>> f079af13
<|MERGE_RESOLUTION|>--- conflicted
+++ resolved
@@ -1,12 +1,7 @@
 import mimetypes
 import io
 import os
-<<<<<<< HEAD
 import requests
-=======
-import urllib3
-from dymaxionlabs.utils import get_api_url, get_api_key, get_project_id, raise_error
->>>>>>> f079af13
 
 from .utils import fetch_from_list_request, request
 from .upload import CustomResumableUpload
@@ -115,7 +110,6 @@
     def upload(cls, input_path, storage_path="", chunk_size=None):
         """Upload a file to storage
 
-<<<<<<< HEAD
         Args:
             input_path -- path to local file
             storage_path -- destination path
@@ -135,9 +129,6 @@
         return file
 
     def download(self, output_dir="."):
-=======
-    def download(self, output_dir):
->>>>>>> f079af13
         """Download file and save it to +output_dir+
 
         If +output_dir+ does not exist, it will be created.
@@ -182,69 +173,4 @@
         return self.tiling_job
 
     def __repr__(self):
-<<<<<<< HEAD
-        return "<File name={name!r}".format(name=self.name)
-=======
-        return "<dymaxionlabs.file.File name=\"{name}\"".format(name=self.name)
-
-
-def upload(filename):
-    """Upload a file named +filename+
-
-    Args:
-        filename -- path to local file
-
-    Returns:
-        Returns the detail of the object that was created in DymaxionLabs's server
-
-    Raises:
-        FileExistsError: The filename argument does not correspond to an existing file
-    """
-    if os.path.isfile(filename) and os.access(filename, os.R_OK):
-        http = urllib3.PoolManager()
-        headers = {
-            'Authorization': 'Api-Key {}'.format(get_api_key()),
-            'Accept-Language': 'es',
-            'Content-Type': mimetypes.MimeTypes().guess_type(filename)[0]
-        }
-        upload_url = DYM_UPLOAD_FILE.format(
-            file_name=os.path.basename(filename),
-            project_uuid=get_project_id())
-        url = '{url}{path}'.format(url=get_api_url(), path=upload_url)
-        with open(filename, 'rb') as fp:
-            file_data = fp.read()
-        r = http.request('POST', url, body=file_data, headers=headers)
-        if r.status == 200:
-            return json.loads(r.data.decode('utf8'))['detail']
-        else:
-            raise_error(r.status)
-    else:
-        raise FileExistsError
-
-
-def download(filename, output_dir="."):
-    """Download a file named +filename+ to +output_dir+
-
-    If the output directory does not exist it will be created.
-
-    Args:
-        filename: image name
-        output_dir: local destination to store the image
-    """
-    if not os.path.exists(output_dir):
-        os.makedirs(output_dir)
-    headers = {
-        'Authorization': 'Api-Key {}'.format(get_api_key()),
-        'Accept-Language': 'es'
-    }
-    download_url = DYM_DOWNLOAD_FILE.format(
-        file_name=os.path.basename(filename), project_uuid=get_project_id())
-    url = '{url}{path}'.format(url=get_api_url(), path=download_url)
-    r = requests.get(url, headers=headers)
-    if r.status_code == 200:
-        output_file = os.path.sep.join([output_dir, filename])
-        with open(output_file, 'wb') as f:
-            f.write(r.content)
-    else:
-        raise_error(r.status_code)
->>>>>>> f079af13
+        return "<dymaxionlabs.file.File name=\"{name}\"".format(name=self.name)